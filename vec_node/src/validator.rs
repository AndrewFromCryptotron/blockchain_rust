--- conflicted
+++ resolved
@@ -26,7 +26,7 @@
     pub chain: Arc<RwLock<Chain>>,
     pub mempool_signal: Arc<RwLock<broadcast::Sender<()>>>,
     pub broadcast_signal: Arc<RwLock<broadcast::Sender<()>>>,
-    pub start_broadcast_signal: Arc<RwLock<broadcast::Sender<()>>>,
+    pub bt_loop_signal: Arc<RwLock<broadcast::Sender<()>>>,
 }
 
 #[tonic::async_trait]
@@ -179,11 +179,7 @@
 impl ValidatorService {
     pub async fn initialize_validating(&self) -> Result<(), ValidatorServiceError> {
         {
-<<<<<<< HEAD
-            let signal = self.start_broadcast_signal.write().await;
-=======
             let signal = self.bt_loop_signal.write().await;
->>>>>>> e1f8c410
             let _ = signal.send(());
         }
         let mut mempool_rx = {
@@ -202,7 +198,7 @@
 
     pub async fn start_broadcast_loop(&mut self) -> Result<(), ValidatorServiceError> {
         let mut signal_receiver = {
-            let signal = self.start_broadcast_signal.read().await;
+            let signal = self.bt_loop_signal.read().await;
             signal.subscribe()
         };
         signal_receiver.recv().await?;
